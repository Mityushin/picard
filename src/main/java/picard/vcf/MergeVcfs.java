--- conflicted
+++ resolved
@@ -98,17 +98,9 @@
  * @since 1.0.1
  */
 @CommandLineProgramProperties(
-<<<<<<< HEAD
 		oneLineSummary = MergeVcfs.SUMMARY_FIRST_SENTENCE,
         summary = MergeVcfs.SUMMARY,
-        programGroup = VcfOrBcf.class)
-=======
-        summary = "Merges multiple VCF or BCF files into one VCF file. Input files must be sorted by their contigs " +
-                "and, within contigs, by start position. The input files must have the same sample and " +
-                "contig lists. An index file is created and a sequence dictionary is required by default.",
-        oneLineSummary = "Merges multiple VCF or BCF files into one VCF file or BCF",
         programGroup = VariantManipulationProgramGroup.class)
->>>>>>> b9b87773
 @DocumentedFeature
 public class MergeVcfs extends CommandLineProgram {
 
