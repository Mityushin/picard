--- conflicted
+++ resolved
@@ -34,7 +34,6 @@
  * @author Tim Fennell
  */
 @CommandLineProgramProperties(
-<<<<<<< HEAD
         oneLineSummary = "Provides a large, FIFO buffer that can be used to buffer input and output " +
                 "streams between programs.",
         summary =
@@ -49,13 +48,8 @@
                 "     INTERLEAVE=true |\n" +
                 "  java -jar FifoBuffer |\n" +
                 "  bwa mem -t 8 \\dev\\stdin output.bam\n",
-        programGroup = None.class
-=======
-        summary = "Provides a large, configurable, FIFO buffer that can be used to buffer input and output " +
-                "streams between programs with a buffer size that is larger than that offered by native unix FIFOs (usually 64k).",
-        oneLineSummary = "FIFO buffer used to buffer input and output streams with a customizable buffer size ",
         programGroup = OtherProgramGroup.class
->>>>>>> b9b87773
+
 )
 @DocumentedFeature
 public class FifoBuffer extends CommandLineProgram {
